<<<<<<< HEAD
#LessTyping

最下面有中文 ：）
=======
#DEV-REPL-Branch
>>>>>>> 4643c77b

check `src/main/java/`

<<<<<<< HEAD
check `src/test/resources/lang-demo` for syntax tutorials.

here's what every file explains

* `advanced.lt` -- something about `inner method`, `procedure`, and `lambda`
* `literals.lts` -- about all literals in LessTyping
* `ltFileStructure.lt` -- the general idea of a LessTyping file structure
* `operator.lt` -- info about operator binding
* `statements.lts` -- avaliable statements in LessTyping, e.g. for, if, while...
* `typeDef.lt` -- things about definition of classes and interfaces

Generally the syntax looks like `Python`,  4 spaces indentation is forced , and it doesn't require `;` at the end of a statement/expression

comments are started by `;` , so it's ok if you like writing a `;` at the end of a line

##Syntax Hightlighting
the `language-lesstyping` directory contains a syntax-highlighting for `Atom`.

simply move `language-lesstyping` directory to `~/.atom/packages/`

--

##Operator Binding

`LessTyping` supports operator override  
besides built in operator behavior, there are several operators can be overridden, which will be converted to method invocation

e.g.

	list + o
	; same as
	list.add(o)
	
>check `src/test/resources/lang-demo/operator.lt` for more info

--

##Operator-Like Invocation

`LessTyping` supports a syntax that makes method invocation looks like using operators. It's useful for DSL programming.

e.g.

    db select id, name from User where id > 10 and name != 'cass' orderBy id.desc
    
which would be converted into method invocation

    db.select(id,name).form(User).where(id>10).and(name!='cass').orderBy(id.desc)
    
>check `/lang-demo/statements.lts` for more info

--

##define/undef
    
`LessTyping` supports pre processing `define` and `undef`

e.g.

    define 'CREATE TABLE' as 'class'
    define 'VARCHAR' as ':String'
    define 'NUMBER' as ':int'
    
    CREATE TABLE User(
        id NUMBER
        name VARCHAR
    )
    
    undef 'CREATE TABLE'
    undef 'VARCHAR'
    undef 'NUMBER'
   
>check `src/test/resources/lang-demo/ltFileStructure.lt` for more info

--

##Inner Method

an `Inner Method` means methods inside another method

e.g.

	outer()
		i=1
		j=2
		inner()
			< i + j + 3
		; the inner method returns i + j + 3
		res = inner()
		; res should be 6
		i=4
		res = inner()
		; res should be 9

NOTE THAT unlike may other languages, the inner method only captures the local variable values, but *cannot* change them. the changes made in the inner method cannot effect the local variables in the outer one

--

##Procedure

a `Procedure` is a list of statements surrounded by parenthese

e.g.

	res = (
		if a is null
			< null
		else
			< a+b
	)

if a is null, then the precedure's result would be null, otherwise, the result would be `a+b`. and the result would be assigned to variable `res`

--

##Lambda

in `LessTyping`, lambda can not only perform on `Functional Interfaces`, but also on `Functional Abstract Classes`.

a `Functional Abstract Class` means an abstract class with accessible constructor whose parameter count is 0, and the class have 1 and only 1 unimplemented method.

e.g.

	abs class Func
		abs apply(o)=...  ; defines an abstract method
		
	func1 : Func = (x) -> x+x
	func2 : java::util::function::Function = (o) -> o+1
	func3 = (o) -> o + 1

	func1 is type Func  
	func2 is type java.util.function.Function  
	func3 is type lt.lang.function.Function1

there are 27 Functions defined in `lt.lang.function`, ranges from Function0 to Function26. if no type is required, the lambda expression generates these functional interfaces' implementations.

>for more info about `inner method`, `procedure` and `lambda`, check `src/test/resources/lang-demo/advanced.lt`

--

##Types

`LessTyping` is a hibrid of strong and weak typing.

	variable : Type
	method() : ReturnType
	
	; or simple write :
	
	obj = 1
	method()=2

##JSON Literal

	map = {
		"id" : 23333,
		"name" : "cass",
		"repositories" : ["LessTyping", "Style", "JSONBind"]
	}

`,` at the end can be omitted

>check `src/test/resources/lang-demo/literals.lts` for more info

--

##Class Definition

	class Foo(bar : int)
		field : int
		method()=...
	
defines a class. in java, we write :

	public class Foo {
		private int bar;
		private int field;
		
		public Foo(int bar){
			this.bar=bar;
		}
		
		public Object method(){
			return null;
		}
	}

>check `src/test/resources/lang-demo/typeDef.lt` for more info

--

##Scripts and REPL (still developing)

`LessTyping` supports scripts. the suffix is usually `lt`, but for scripts, it should be `lts`

the scripts would be compiled to classes as well,   
the class name is the same as `lts` file name, and a `main` method would be added into the class  
the scripts would be filled into `class constructing block`

this feature is still in development, but i'm sure it won't take much time.

---------

##中文版 
Chinese Version README

`LessTyping`基于java8。它既有强类型语言的特性，又有弱类型语言的特性。它被编译到JVM字节码，可以与任何Java类库完美互通。

`src/test/resources/lang-demo` 中包含了语法说明

* `advanced.lt` 有关 `内部方法`, `过程`, 和 `lambda`
* `literals.lts` 有关LessTyping的所有字面量
* `ltFileStructure.lt` LessTyping文件的大体结构
* `operator.lt` 有关运算符绑定的一些信息
* `statements.lts` LessTyping中可用的表达式，例如 for, if, while 之类
* `typeDef.lt` 类和接口的定义方式

大体而言语法看起来很像 `Python`, 强制4空格缩进 , 它不需要行末的`;`

注释由`;`开始 , 所以如果你喜欢在每行的最后加上一个`;`也完全没问题

##语法高亮
`language-lesstyping`目录包含了一个针对`Atom`的语法高亮.

只需要将`language-lesstyping`目录整个挪到`~/.atom/packages/`中即可

--

##运算符绑定

`LessTyping`支持运算符的重载  
除了已有的运算符行为之外，还有一些运算符可以用来重载， 将会被转换为方法调用

e.g.

	list + o
	; 和如下表达式相同
	list.add(o)
	
>在`src/test/resources/lang-demo/operator.lt`中获取更多信息

--

##看起来像运算符的方法调用

`LessTyping`支持“看起来像运算符的方法调用”这种语法。它对于构建DSL非常有用。

e.g.

    db select id, name from User where id > 10 and name != 'cass' orderBy id.desc
    
它将被转化为如下方法调用

    db.select(id,name).form(User).where(id>10).and(name!='cass').orderBy(id.desc)
    
>在`/lang-demo/statements.lts`中获取更多信息

--

##define/undef
    
`LessTyping`支持`define`/`undef`预处理

e.g.

    define 'CREATE TABLE' as 'class'
    define 'VARCHAR' as ':String'
    define 'NUMBER' as ':int'
    
    CREATE TABLE User(
        id NUMBER
        name VARCHAR
    )
    
    undef 'CREATE TABLE'
    undef 'VARCHAR'
    undef 'NUMBER'
   
>在`src/test/resources/lang-demo/ltFileStructure.lt`中获取更多信息

--

##内部方法

`内部方法`指的是在方法中定义的另一个方法

e.g.

	outer()
		i=1
		j=2
		inner()
			< i + j + 3
		; 内部方法返回值是 i + j + 3
		res = inner()
		; res 的值应当为 6
		i=4
		res = inner()
		; res 的值应当为 9

**注意** 与许多其他语言不同，内部方法仅*捕获*局部变量的*值*， 但是*不能*改变它们。 在内部方法中对这些值所做的修改不会影响外部的局部变量。

--

##过程

`过程`是指由小括号括起来的一系列的表达式

e.g.

	res = (
		if a is null
			< null
		else
			< a+b
	)

如果a是`null`，那么这个过程的结果为`null`。否则，结果将为`a+b`。最终结果将被赋值给`res`

--

##Lambda

在`LessTyping`中, lambda表达式不仅能够在`函数式接口`上进行, 还能在`函数式抽象类`上进行.

`函数式抽象类`指的是一个“带有无参可访问的构造函数且只有一个未实现方法的抽象类”

e.g.

	abs class Func
		abs apply(o)=...  ; defines an abstract method
		
	func1 : Func = (x) -> x+x
	func2 : java::util::function::Function = (o) -> o+1
	func3 = (o) -> o + 1

	func1 is type Func  
	func2 is type java.util.function.Function  
	func3 is type lt.lang.function.Function1

在`lt.lang.function`中定义了27种Function，从Funcion0到Function26. 如果没有指定类型，那么将生成这些接口的实现类。

>在`src/test/resources/lang-demo/advanced.lt`里查看更多有关`内部方法`, `过程` 和 `lambda` 的信息

--

##类型

`LessTyping`由强弱类型混合而成

	variable : Type
	method() : ReturnType
	
	; 或者这么写
	
	obj = 1
	method()=2

##JSON字面量

	map = {
		"id" : 23333,
		"name" : "cass",
		"repositories" : ["LessTyping", "Style", "JSONBind"]
	}

末尾的`,`可以省略

>查看 `src/test/resources/lang-demo/literals.lts` 获取更多信息

--

##类的定义

	class Foo(bar : int)
		field : int
		method()=...
	
定义了一个类. 如果在java中，我们会这么写：

	public class Foo {
		private int bar;
		private int field;
		
		public Foo(int bar){
			this.bar=bar;
		}
		
		public Object method(){
			return null;
		}
	}

>查看 `src/test/resources/lang-demo/typeDef.lt` 获取更多信息

--

##脚本和REPL(仍在开发中)

`LessTyping`支持脚本. 通常来说后缀为`lt`, 不过对于脚本，后缀名为`lts`

脚本也会被编译到类，  
该类的名称是`lts`文件的文件名， 并且会自动添加一个`main`方法到该类中  
脚本内容讲被写入到`类构造块`中

该特性仍在开发，不过我想应该花不了太长时间
=======
the class is `lt.repl.REPL`, run the class and you will see

    LessTyping REPL
    >
   
write expressions and double `Enter`, you will see the result
>>>>>>> 4643c77b
<|MERGE_RESOLUTION|>--- conflicted
+++ resolved
@@ -1,14 +1,7 @@
-<<<<<<< HEAD
 #LessTyping
 
 最下面有中文 ：）
-=======
-#DEV-REPL-Branch
->>>>>>> 4643c77b
-
-check `src/main/java/`
-
-<<<<<<< HEAD
+
 check `src/test/resources/lang-demo` for syntax tutorials.
 
 here's what every file explains
@@ -210,6 +203,13 @@
 
 this feature is still in development, but i'm sure it won't take much time.
 
+run `lt.repl.REPL` then you will see
+
+    LessTyping REPL
+    >
+   
+write expressions and double `Enter`, you will get the result
+
 ---------
 
 ##中文版 
@@ -415,11 +415,10 @@
 脚本内容讲被写入到`类构造块`中
 
 该特性仍在开发，不过我想应该花不了太长时间
-=======
-the class is `lt.repl.REPL`, run the class and you will see
+
+执行 `lt.repl.REPL` ,你将会看到
 
     LessTyping REPL
     >
    
-write expressions and double `Enter`, you will see the result
->>>>>>> 4643c77b
+输入表达式,然后按两次`Enter`就可以获得结果